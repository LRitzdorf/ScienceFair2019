--- conflicted
+++ resolved
@@ -3,19 +3,9 @@
 
 # CPython cache files
 /__pycache__
-<<<<<<< HEAD
-
-# venv files
-/Include
-/Lib
-/Scripts
-pyvenv.cfg
-
-=======
 
 # venv directory
 /venv
 
->>>>>>> e7ba7c42
 # PyCharm directory
 /.idea